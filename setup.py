--- conflicted
+++ resolved
@@ -10,17 +10,10 @@
 crypto_requires = ["cryptography>=1.3.0"]
 
 test_requires = crypto_requires + [
-<<<<<<< HEAD
-    "pytest~=5.4.0",
-    "pytest-asyncio~=0.8",
-    "async_generator~=1.8",
-    "async-timeout~=3.0",
-=======
     "pytest",
     "pytest-asyncio",
     "async_generator",
     "async-timeout",
->>>>>>> 243eb7e4
 ]
 
 
@@ -38,17 +31,10 @@
     include_package_data=True,
     python_requires=">=3.6",
     install_requires=[
-<<<<<<< HEAD
         "aredis~=1.0",
-        "msgpack~=0.6.0",
-        "asgiref~=3.0",
-        "channels~=2.2",
-=======
-        "aioredis~=1.0",
         "msgpack~=1.0",
         "asgiref>=3.2.10,<4",
         "channels<4",
->>>>>>> 243eb7e4
     ],
     extras_require={"cryptography": crypto_requires, "tests": test_requires},
 )