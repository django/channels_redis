import asyncio
import base64
import binascii
import collections
import hashlib
import itertools
import random
import string
import time

import aioredis
import msgpack

from channels.exceptions import ChannelFull
from channels.layers import BaseChannelLayer


class UnsupportedRedis(Exception):
    pass


class RedisChannelLayer(BaseChannelLayer):
    """
    Redis channel layer.

    It routes all messages into remote Redis server. Support for
    sharding among different Redis installations and message
    encryption are provided.
    """

    blpop_timeout = 5
    queue_get_timeout = 10

    def __init__(
        self,
        hosts=None,
        prefix="asgi:",
        expiry=60,
        group_expiry=86400,
        capacity=100,
        channel_capacity=None,
        symmetric_encryption_keys=None,
    ):
        # Store basic information
        self.expiry = expiry
        self.group_expiry = group_expiry
        self.capacity = capacity
        self.channel_capacity = self.compile_capacities(channel_capacity or {})
        self.prefix = prefix
        assert isinstance(self.prefix, str), "Prefix must be unicode"
        # Cached redis connection pools and the event loop they are from
        self.pools = {}
        self.pools_loop = None
        # Configure the host objects
        self.hosts = self.decode_hosts(hosts)
        self.ring_size = len(self.hosts)
        # Normal channels choose a host index by cycling through the available hosts
        self._receive_index_generator = itertools.cycle(range(len(self.hosts)))
        self._send_index_generator = itertools.cycle(range(len(self.hosts)))
        # Decide on a unique client prefix to use in ! sections
        # TODO: ensure uniqueness better, e.g. Redis keys with SETNX
        self.client_prefix = "".join(random.choice(string.ascii_letters) for i in range(8))
        # Set up any encryption objects
        self._setup_encryption(symmetric_encryption_keys)
        # Number of coroutines trying to receive right now
        self.receive_count = 0
        # Event loop they are trying to receive on
        self.receive_event_loop = None
        # Main receive loop running
        self.receive_loop_task = None
        # Buffered messages by process-local channel name
        self.receive_buffer = collections.defaultdict(asyncio.Queue)

    def decode_hosts(self, hosts):
        """
        Takes the value of the "hosts" argument passed to the class and returns
        a list of kwargs to use for the Redis connection constructor.
        """
        # If no hosts were provided, return a default value
        if not hosts:
            return [{"address": ("localhost", 6379)}]
        # If they provided just a string, scold them.
        if isinstance(hosts, (str, bytes)):
            raise ValueError("You must pass a list of Redis hosts, even if there is only one.")
        # Decode each hosts entry into a kwargs dict
        result = []
        for entry in hosts:
            result.append({
                "address": entry,
            })
        return result

    def _setup_encryption(self, symmetric_encryption_keys):
        # See if we can do encryption if they asked
        if symmetric_encryption_keys:
            if isinstance(symmetric_encryption_keys, (str, bytes)):
                raise ValueError("symmetric_encryption_keys must be a list of possible keys")
            try:
                from cryptography.fernet import MultiFernet
            except ImportError:
                raise ValueError("Cannot run with encryption without 'cryptography' installed.")
            sub_fernets = [self.make_fernet(key) for key in symmetric_encryption_keys]
            self.crypter = MultiFernet(sub_fernets)
        else:
            self.crypter = None

    ### Channel layer API ###

    extensions = ["groups", "flush"]

    async def send(self, channel, message):
        """
        Send a message onto a (general or specific) channel.
        """
        # Typecheck
        assert isinstance(message, dict), "message is not a dict"
        assert self.valid_channel_name(channel), "Channel name not valid"
        # Make sure the message does not contain reserved keys
        assert "__asgi_channel__" not in message
        # If it's a process-local channel, strip off local part and stick full name in message
        channel_non_local_name = channel
        if "!" in channel:
            message = dict(message.items())
            message["__asgi_channel__"] = channel
            channel_non_local_name = self.non_local_name(channel)
        # Write out message into expiring key (avoids big items in list)
        channel_key = self.prefix + channel_non_local_name
        # Pick a connection to the right server - consistent for specific
        # channels, random for general channels
        if "!" in channel:
            index = self.consistent_hash(channel)
        else:
            index = next(self._send_index_generator)
        async with self.connection(index) as connection:
            # Check the length of the list before send
            # This can allow the list to leak slightly over capacity, but that's fine.
            if await connection.llen(channel_key) >= self.get_capacity(channel):
                raise ChannelFull()
            # Push onto the list then set it to expire in case it's not consumed
            await connection.rpush(channel_key, self.serialize(message))
            await connection.expire(channel_key, int(self.expiry))

    async def receive(self, channel):
        """
        Receive the first message that arrives on the channel.
        If more than one coroutine waits on the same channel, the first waiter
        will be given the message when it arrives.
        """
        # Make sure the channel name is valid then get the non-local part
        # and thus its index
        assert self.valid_channel_name(channel)
        if "!" in channel:
            real_channel = self.non_local_name(channel)
            assert real_channel.endswith(self.client_prefix + "!"), "Wrong client prefix"
            # Enter receiving section
            loop = asyncio.get_event_loop()
            self.receive_count += 1
            try:
                if self.receive_count == 1:
                    # If we're the first coroutine in, make a receive loop!
                    general_channel = self.non_local_name(channel)
                    self.receive_loop_task = loop.create_task(self.receive_loop(general_channel))
                    self.receive_event_loop = loop
                else:
                    # Otherwise, check our event loop matches
                    if self.receive_event_loop != loop:
                        raise RuntimeError("Two event loops are trying to receive() on one channel layer at once!")
                    if self.receive_loop_task.done():
                        # Maybe raise an exception from the task
                        self.receive_loop_task.result()
                        # Raise our own exception if that failed
                        raise RuntimeError("Redis receive loop exited early")

                # Wait for our message to appear
                while True:
                    try:
                        message = await asyncio.wait_for(self.receive_buffer[channel].get(), self.queue_get_timeout)
                        if self.receive_buffer[channel].empty():
                            del self.receive_buffer[channel]
                        return message
                    except asyncio.TimeoutError:
                        # See if we need to propagate a dead receiver exception
                        if self.receive_loop_task.done():
                            self.receive_loop_task.result()

            finally:
                self.receive_count -= 1
                # If we were the last out, stop the receive loop
                if self.receive_count == 0:
                    self.receive_loop_task.cancel()
        else:
            # Do a plain direct receive
            return (await self.receive_single(channel))[1]

    async def receive_loop(self, general_channel):
        """
        Continuous-receiving loop that makes sure something is fetching results
        for the channel passed in.
        """
        assert general_channel.endswith("!"), "receive_loop not called on general queue of process-local channel"
        while True:
            real_channel, message = await self.receive_single(general_channel)
<<<<<<< HEAD
=======

>>>>>>> d8165125
            if type(real_channel) is list:
                for channel in real_channel:
                    await self.receive_buffer[channel].put(message)
            else:
                await self.receive_buffer[real_channel].put(message)

    async def receive_single(self, channel):
        """
        Receives a single message off of the channel and returns it.
        """
        # Check channel name
        assert self.valid_channel_name(channel, receive=True), "Channel name invalid"
        # Work out the connection to use
        if "!" in channel:
            assert channel.endswith("!")
            index = self.consistent_hash(channel)
        else:
            index = next(self._receive_index_generator)
        # Get that connection and receive off of it
        async with self.connection(index) as connection:
            channel_key = self.prefix + channel
            content = None

            while content is None:
                content = await connection.blpop(channel_key, timeout=self.blpop_timeout)
            # Message decode
            message = self.deserialize(content[1])
            # TODO: message expiry?
            # If there is a full channel name stored in the message, unpack it.
            if "__asgi_channel__" in message:
                channel = message["__asgi_channel__"].split(",")
                del message["__asgi_channel__"]
            return channel, message

    async def new_channel(self, prefix="specific"):
        """
        Returns a new channel name that can be used by something in our
        process as a specific channel.
        """
        # TODO: Guarantee uniqueness better?
        return "%s.%s!%s" % (
            prefix,
            self.client_prefix,
            "".join(random.choice(string.ascii_letters) for i in range(12)),
        )

    ### Flush extension ###

    async def flush(self):
        """
        Deletes all messages and groups on all shards.
        """
        # Lua deletion script
        delete_prefix = """
            local keys = redis.call('keys', ARGV[1])
            for i=1,#keys,5000 do
                redis.call('del', unpack(keys, i, math.min(i+4999, #keys)))
            end
        """
        # Go through each connection and remove all with prefix
        for i in range(self.ring_size):
            async with self.connection(i) as connection:
                await connection.eval(
                    delete_prefix,
                    keys=[],
                    args=[self.prefix + "*"]
                )

    ### Groups extension ###

    async def group_add(self, group, channel):
        """
        Adds the channel name to a group.
        """
        # Check the inputs
        assert self.valid_group_name(group), "Group name not valid"
        assert self.valid_channel_name(channel), "Channel name not valid"
        # Get a connection to the right shard
        group_key = self._group_key(group)
        async with self.connection(self.consistent_hash(group)) as connection:
            # Add to group sorted set with creation time as timestamp
            await connection.zadd(
                group_key,
                time.time(),
                channel,
            )
            # Set expiration to be group_expiry, since everything in
            # it at this point is guaranteed to expire before that
            await connection.expire(group_key, self.group_expiry)

    async def group_discard(self, group, channel):
        """
        Removes the channel from the named group if it is in the group;
        does nothing otherwise (does not error)
        """
        assert self.valid_group_name(group), "Group name not valid"
        assert self.valid_channel_name(channel), "Channel name not valid"
        key = self._group_key(group)
        async with self.connection(self.consistent_hash(group)) as connection:
            await connection.zrem(
                key,
                channel,
            )

    async def group_send(self, group, message):
        """
        Sends a message to the entire group.
        """
        assert self.valid_group_name(group), "Group name not valid"
        # Retrieve list of all channel names
        key = self._group_key(group)
        async with self.connection(self.consistent_hash(group)) as connection:
            # Discard old channels based on group_expiry
            await connection.zremrangebyscore(key, min=0, max=int(time.time()) - self.group_expiry)

            channel_names = [x.decode("utf8") for x in await connection.zrange(key, 0, -1)]

        channel_keys, connection_to_channel_keys, channel_keys_to_message, channel_keys_to_capacity = \
            self._map_channel_to_connection(channel_names, message)

        for connection_index, channel_redis_keys in connection_to_channel_keys.items():

            # Create a LUA script specific for this connection.
            # Make sure to use the message specific to this channel, it is
            # stored in channel_to_message dict and contains the
            # __asgi_channel__ key.

            group_send_lua = """
<<<<<<< HEAD
                        for i=1,#KEYS do
                            if redis.call('LLEN', KEYS[i]) < tonumber(ARGV[i + #KEYS]) then
                                redis.call('RPUSH', KEYS[i], ARGV[i])
                                redis.call('EXPIRE', KEYS[i], %d)
                            end
                        end
=======
                    for i=1,#KEYS do
                        if redis.call('LLEN', KEYS[i]) < tonumber(ARGV[i + #KEYS]) then
                            redis.call('RPUSH', KEYS[i], ARGV[i])
                            redis.call('EXPIRE', KEYS[i], %d)
                        end
                    end
>>>>>>> d8165125
                    """ % self.expiry

            # We need to filter the messages to keep those related to the connection
            args = [channel_keys_to_message[channel_key] for channel_key in channel_keys
                    if channel_key in channel_redis_keys]

            # We need to send the capacity for each channel
            args += [channel_keys_to_capacity[channel_key] for channel_key in channel_keys
                    if channel_key in channel_redis_keys]

            # channel_keys does not contain a single redis key more than once
            async with self.connection(connection_index) as connection:
                await connection.eval(group_send_lua, keys=channel_redis_keys, args=args)

    def _map_channel_to_connection(self, channel_names, message):
        """
        For a list of channel names, get the list of their redis keys(no repeated entries),

        And also then for a list of those redis keys bucket each one to a dict keyed by the
        connection index

        Also for each unique channel redis key create a message specific to that redis key, by adding
        the comma separated string of channels which maps to that particular redis key
        in __asgi_channel__ key to the message

        Also returns a mapping of channels keys to their capacity
        """
<<<<<<< HEAD
        channel_keys = list()
        connection_to_channel_keys = collections.defaultdict(list)
        channel_key_to_message = dict()
        channel_key_to_capacity = dict()
=======
>>>>>>> d8165125

        # List of unique redis keys of channels in channel_names
        channel_keys = list()
        # Connection dict keyed by index to list of redis keys mapped on that index
        connection_to_channel_keys = collections.defaultdict(list)
        # Message dict maps redis key to the message that needs to be send on that key
        channel_key_to_message = dict()
        # Channel key mapped to its capacity
        channel_key_to_capacity = dict()

        # For each channel
        for channel in channel_names:

            channel_non_local_name = channel

            if "!" in channel:
                channel_non_local_name = self.non_local_name(channel)

<<<<<<< HEAD
            channel_key = self.prefix + channel_non_local_name

            if channel_key not in channel_keys:
=======
            # Get its redis key
            channel_key = self.prefix + channel_non_local_name

            # If redis key for this channel is not in channel_keys i.e we have not come across it yet
            if channel_key not in channel_keys:
                # Add redis key to channel_keys and get the index of connection corresponding to that channel key
                # Channels with same channel_keys will have same index.
                # Connection dict will also not have same redis key more than one in the list mapped to one index
>>>>>>> d8165125
                channel_keys.append(channel_key)
                idx = self.consistent_hash(channel_non_local_name)
                connection_to_channel_keys[idx].append(channel_key)

<<<<<<< HEAD
            if channel_key not in channel_key_to_message.keys():
                message = dict(message.items())
                message["__asgi_channel__"] = [channel]
                channel_key_to_message[channel_key] = message
                channel_key_to_capacity[channel_key] = self.get_capacity(channel)
            else:
                channel_key_to_message[channel_key]["__asgi_channel__"].append(channel)

        for key in channel_keys:
=======
            # Is this redis key occuring for the first time?
            if channel_key not in channel_key_to_message.keys():
                # Create a new message add the current channel to __asgi_channel__
                message = dict(message.items())
                message["__asgi_channel__"] = [channel]
                channel_key_to_message[channel_key] = message
                # Map redis key to capacity
                channel_key_to_capacity[channel_key] = self.get_capacity(channel)
            else:
                # Another channel with the same redis key found. append it to the value at '__asgi__channel__' .
                channel_key_to_message[channel_key]["__asgi_channel__"].append(channel)

        # For each redis key
        for key in channel_keys:
            # Convert the list stored at that redis key at "__asgi_channel__" into a comma separated string of channels
            # And serialize the message
>>>>>>> d8165125
            channel_key_to_message[key]["__asgi_channel__"] = ",".join(channel_key_to_message[key]["__asgi_channel__"])
            channel_key_to_message[key] = self.serialize(channel_key_to_message[key])

        return channel_keys, connection_to_channel_keys, channel_key_to_message, channel_key_to_capacity

    def _group_key(self, group):
        """
        Common function to make the storage key for the group.
        """
        return ("%s:group:%s" % (self.prefix, group)).encode("utf8")

    ### Serialization ###

    def serialize(self, message):
        """
        Serializes message to a byte string.
        """
        value = msgpack.packb(message, use_bin_type=True)
        if self.crypter:
            value = self.crypter.encrypt(value)
        return value

    def deserialize(self, message):
        """
        Deserializes from a byte string.
        """
        if self.crypter:
            message = self.crypter.decrypt(message, self.expiry + 10)
        return msgpack.unpackb(message, encoding="utf8")

    ### Internal functions ###

    def consistent_hash(self, value):
        """
        Maps the value to a node value between 0 and 4095
        using CRC, then down to one of the ring nodes.
        """
        if isinstance(value, str):
            value = value.encode("utf8")
        bigval = binascii.crc32(value) & 0xfff
        ring_divisor = 4096 / float(self.ring_size)
        return int(bigval / ring_divisor)

    def make_fernet(self, key):
        """
        Given a single encryption key, returns a Fernet instance using it.
        """
        from cryptography.fernet import Fernet
        if isinstance(key, str):
            key = key.encode("utf8")
        formatted_key = base64.urlsafe_b64encode(hashlib.sha256(key).digest())
        return Fernet(formatted_key)

    def __str__(self):
        return "%s(hosts=%s)" % (self.__class__.__name__, self.hosts)

    ### Connection handling ###

    def connection(self, index):
        """
        Returns the correct connection for the index given.
        Lazily instantiates pools.
        """
        # Catch bad indexes
        if not 0 <= index < self.ring_size:
            raise ValueError("There are only %s hosts - you asked for %s!" % (self.ring_size, index))
        # Make a context manager
        return self.ConnectionContextManager(self.hosts[index])

    class ConnectionContextManager:
        """
        Async context manager for connections
        """
        def __init__(self, kwargs):
            self.kwargs = kwargs

        async def __aenter__(self):
            self.conn = await aioredis.create_redis(**self.kwargs)
            return self.conn

        async def __aexit__(self, exc_type, exc, tb):
            self.conn.close()<|MERGE_RESOLUTION|>--- conflicted
+++ resolved
@@ -200,10 +200,6 @@
         assert general_channel.endswith("!"), "receive_loop not called on general queue of process-local channel"
         while True:
             real_channel, message = await self.receive_single(general_channel)
-<<<<<<< HEAD
-=======
-
->>>>>>> d8165125
             if type(real_channel) is list:
                 for channel in real_channel:
                     await self.receive_buffer[channel].put(message)
@@ -234,7 +230,7 @@
             # TODO: message expiry?
             # If there is a full channel name stored in the message, unpack it.
             if "__asgi_channel__" in message:
-                channel = message["__asgi_channel__"].split(",")
+                channel = message["__asgi_channel__"]
                 del message["__asgi_channel__"]
             return channel, message
 
@@ -321,8 +317,8 @@
 
             channel_names = [x.decode("utf8") for x in await connection.zrange(key, 0, -1)]
 
-        channel_keys, connection_to_channel_keys, channel_keys_to_message, channel_keys_to_capacity = \
-            self._map_channel_to_connection(channel_names, message)
+        connection_to_channel_keys, channel_keys_to_message, channel_keys_to_capacity = \
+            self._map_channel_keys_to_connection(channel_names, message)
 
         for connection_index, channel_redis_keys in connection_to_channel_keys.items():
 
@@ -332,30 +328,19 @@
             # __asgi_channel__ key.
 
             group_send_lua = """
-<<<<<<< HEAD
-                        for i=1,#KEYS do
-                            if redis.call('LLEN', KEYS[i]) < tonumber(ARGV[i + #KEYS]) then
-                                redis.call('RPUSH', KEYS[i], ARGV[i])
-                                redis.call('EXPIRE', KEYS[i], %d)
-                            end
-                        end
-=======
                     for i=1,#KEYS do
                         if redis.call('LLEN', KEYS[i]) < tonumber(ARGV[i + #KEYS]) then
                             redis.call('RPUSH', KEYS[i], ARGV[i])
                             redis.call('EXPIRE', KEYS[i], %d)
                         end
                     end
->>>>>>> d8165125
                     """ % self.expiry
 
             # We need to filter the messages to keep those related to the connection
-            args = [channel_keys_to_message[channel_key] for channel_key in channel_keys
-                    if channel_key in channel_redis_keys]
+            args = [channel_keys_to_message[channel_key] for channel_key in channel_redis_keys]
 
             # We need to send the capacity for each channel
-            args += [channel_keys_to_capacity[channel_key] for channel_key in channel_keys
-                    if channel_key in channel_redis_keys]
+            args += [channel_keys_to_capacity[channel_key] for channel_key in channel_redis_keys]
 
             # channel_keys does not contain a single redis key more than once
             async with self.connection(connection_index) as connection:
@@ -363,27 +348,47 @@
 
     def _map_channel_to_connection(self, channel_names, message):
         """
-        For a list of channel names, get the list of their redis keys(no repeated entries),
-
-        And also then for a list of those redis keys bucket each one to a dict keyed by the
+        For a list of channel names, bucket each one to a dict keyed by the
         connection index
-
-        Also for each unique channel redis key create a message specific to that redis key, by adding
-        the comma separated string of channels which maps to that particular redis key
-        in __asgi_channel__ key to the message
-
-        Also returns a mapping of channels keys to their capacity
-        """
-<<<<<<< HEAD
-        channel_keys = list()
-        connection_to_channel_keys = collections.defaultdict(list)
-        channel_key_to_message = dict()
-        channel_key_to_capacity = dict()
-=======
->>>>>>> d8165125
-
-        # List of unique redis keys of channels in channel_names
-        channel_keys = list()
+        Also for each channel create a message specific to that channel, adding
+        the __asgi_channel__ key to the message
+        We also return a mapping from channel names to their corresponding Redis
+        keys, and a mapping of channels to their capacity
+        """
+        connection_to_channels = collections.defaultdict(list)
+        channel_to_message = dict()
+        channel_to_capacity = dict()
+        channel_to_key = dict()
+
+        for channel in channel_names:
+            channel_non_local_name = channel
+            if "!" in channel:
+                message = dict(message.items())
+                message["__asgi_channel__"] = channel
+                channel_non_local_name = self.non_local_name(channel)
+            channel_key = self.prefix + channel_non_local_name
+            idx = self.consistent_hash(channel_non_local_name)
+            connection_to_channels[idx].append(channel_key)
+            channel_to_capacity[channel] = self.get_capacity(channel)
+            channel_to_message[channel] = self.serialize(message)
+            # We build a
+            channel_to_key[channel] = channel_key
+
+        return connection_to_channels, channel_to_message, channel_to_capacity, channel_to_key
+
+    def _map_channel_keys_to_connection(self, channel_names, message):
+        """
+        For a list of channel names, GET
+
+        1. list of their redis keys bucket each one to a dict keyed by the connection index
+
+        2. for each unique channel redis key create a message specific to that redis key, by adding
+           the comma separated string of channels which maps to that particular redis key
+           in __asgi_channel__ key to the message
+
+        3. returns a mapping of redis channels keys to their capacity
+        """
+
         # Connection dict keyed by index to list of redis keys mapped on that index
         connection_to_channel_keys = collections.defaultdict(list)
         # Message dict maps redis key to the message that needs to be send on that key
@@ -393,62 +398,30 @@
 
         # For each channel
         for channel in channel_names:
-
             channel_non_local_name = channel
-
             if "!" in channel:
                 channel_non_local_name = self.non_local_name(channel)
-
-<<<<<<< HEAD
-            channel_key = self.prefix + channel_non_local_name
-
-            if channel_key not in channel_keys:
-=======
             # Get its redis key
             channel_key = self.prefix + channel_non_local_name
-
-            # If redis key for this channel is not in channel_keys i.e we have not come across it yet
-            if channel_key not in channel_keys:
-                # Add redis key to channel_keys and get the index of connection corresponding to that channel key
-                # Channels with same channel_keys will have same index.
-                # Connection dict will also not have same redis key more than one in the list mapped to one index
->>>>>>> d8165125
-                channel_keys.append(channel_key)
-                idx = self.consistent_hash(channel_non_local_name)
-                connection_to_channel_keys[idx].append(channel_key)
-
-<<<<<<< HEAD
+            # Have we come across the same redis key?
             if channel_key not in channel_key_to_message.keys():
+                # If not, fill the corresponding dicts
                 message = dict(message.items())
                 message["__asgi_channel__"] = [channel]
                 channel_key_to_message[channel_key] = message
                 channel_key_to_capacity[channel_key] = self.get_capacity(channel)
+                idx = self.consistent_hash(channel_non_local_name)
+                connection_to_channel_keys[idx].append(channel_key)
             else:
+                # Yes, Append the channel in message dict
                 channel_key_to_message[channel_key]["__asgi_channel__"].append(channel)
 
-        for key in channel_keys:
-=======
-            # Is this redis key occuring for the first time?
-            if channel_key not in channel_key_to_message.keys():
-                # Create a new message add the current channel to __asgi_channel__
-                message = dict(message.items())
-                message["__asgi_channel__"] = [channel]
-                channel_key_to_message[channel_key] = message
-                # Map redis key to capacity
-                channel_key_to_capacity[channel_key] = self.get_capacity(channel)
-            else:
-                # Another channel with the same redis key found. append it to the value at '__asgi__channel__' .
-                channel_key_to_message[channel_key]["__asgi_channel__"].append(channel)
-
-        # For each redis key
-        for key in channel_keys:
-            # Convert the list stored at that redis key at "__asgi_channel__" into a comma separated string of channels
-            # And serialize the message
->>>>>>> d8165125
-            channel_key_to_message[key]["__asgi_channel__"] = ",".join(channel_key_to_message[key]["__asgi_channel__"])
+        # Now that we know what message needs to be send on a redis key we serialize it
+        for key in channel_key_to_message.keys():
+            # Serialize the message stored for each redis key
             channel_key_to_message[key] = self.serialize(channel_key_to_message[key])
 
-        return channel_keys, connection_to_channel_keys, channel_key_to_message, channel_key_to_capacity
+        return connection_to_channel_keys, channel_key_to_message, channel_key_to_capacity
 
     def _group_key(self, group):
         """
