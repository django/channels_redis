import asyncio
import logging
import uuid

import aioredis
import msgpack

logger = logging.getLogger(__name__)


class RedisPubSubChannelLayer:
    """
    Channel Layer that uses Redis's pub/sub functionality.
    """

    def __init__(
        self, hosts=None, prefix="asgi", on_disconnect=None, on_reconnect=None, **kwargs
    ):
        if hosts is None:
            hosts = [("localhost", 6379)]
        assert (
            isinstance(hosts, list) and len(hosts) > 0
        ), "`hosts` must be a list with at least one Redis server"

        self.prefix = prefix

        self.on_disconnect = on_disconnect
        self.on_reconnect = on_reconnect

        # Each consumer gets its own *specific* channel, created with the `new_channel()` method.
        # This dict maps `channel_name` to a queue of messages for that channel.
        self.channels = {}

        # A channel can subscribe to zero or more groups.
        # This dict maps `group_name` to set of channel names who are subscribed to that group.
        self.groups = {}

        # For each host, we create a `RedisSingleShardConnection` to manage the connection to that host.
        self._shards = [RedisSingleShardConnection(host, self) for host in hosts]

    def _get_shard(self, channel_or_group_name):
        """
        Return the shard that is used exclusively for this channel or group.
        """
        if len(self._shards) == 1:
            # Avoid the overhead of hashing and modulo when it is unnecessary.
            return self._shards[0]
        shard_index = abs(hash(channel_or_group_name)) % len(self._shards)
        return self._shards[shard_index]

    def _get_group_channel_name(self, group):
        """
        Return the channel name used by a group.
        Includes '__group__' in the returned
        string so that these names are distinguished
        from those returned by `new_channel()`.
        Technically collisions are possible, but it
        takes what I believe is intentional abuse in
        order to have colliding names.
        """
        return f"{self.prefix}__group__{group}"

    extensions = ["groups", "flush"]

    ################################################################################
    # Channel layer API
    ################################################################################

    async def send(self, channel, message):
        """
        Send a message onto a (general or specific) channel.
        """
        shard = self._get_shard(channel)
        await shard.publish(channel, message)

    async def new_channel(self, prefix="specific."):
        """
        Returns a new channel name that can be used by a consumer in our
        process as a specific channel.
        """
        channel = f"{self.prefix}{prefix}{uuid.uuid4().hex}"
        self.channels[channel] = asyncio.Queue()
        shard = self._get_shard(channel)
        await shard.subscribe(channel)
        return channel

    async def receive(self, channel):
        """
        Receive the first message that arrives on the channel.
        If more than one coroutine waits on the same channel, a random one
        of the waiting coroutines will get the result.
        """
        if channel not in self.channels:
            raise RuntimeError(
                'You should only call receive() on channels that you "own" and that were created with `new_channel()`.'
            )

        q = self.channels[channel]

        try:
            message = await q.get()
        except asyncio.CancelledError:
            # We assume here that the reason we are cancelled is because the consumer
            # is exiting, therefore we need to cleanup by unsubscribe below. Indeed,
            # currently the way that Django Channels works, this is a safe assumption.
            # In the future, Dajngo Channels could change to call a *new* method that
            # would serve as the antithesis of `new_channel()`; this new method might
            # be named `delete_channel()`. If that were the case, we would do the
            # following cleanup from that new `delete_channel()` method, but, since
            # that's not how Django Channels works (yet), we do the cleanup below:
            if channel in self.channels:
                del self.channels[channel]
                try:
                    shard = self._get_shard(channel)
                    await shard.unsubscribe(channel)
                except BaseException:
                    logger.exception("Unexpected exception while cleaning-up channel:")
                    # We don't re-raise here because we want the CancelledError to be the one re-raised.
            raise

        return msgpack.unpackb(message)

    ################################################################################
    # Groups extension
    ################################################################################

    async def group_add(self, group, channel):
        """
        Adds the channel name to a group.
        """
        if channel not in self.channels:
            raise RuntimeError(
                "You can only call group_add() on channels that exist in-process.\n"
                "Consumers are encouraged to use the common pattern:\n"
                f"   self.channel_layer.group_add({repr(group)}, self.channel_name)"
            )
        group_channel = self._get_group_channel_name(group)
        if group_channel not in self.groups:
            self.groups[group_channel] = set()
        group_channels = self.groups[group_channel]
        if channel not in group_channels:
            group_channels.add(channel)
        shard = self._get_shard(group_channel)
        await shard.subscribe(group_channel)

    async def group_discard(self, group, channel):
        """
        Removes the channel from a group.
        """
        group_channel = self._get_group_channel_name(group)
        assert group_channel in self.groups
        group_channels = self.groups[group_channel]
        assert channel in group_channels
        group_channels.remove(channel)
        if len(group_channels) == 0:
            del self.groups[group_channel]
            shard = self._get_shard(group_channel)
            await shard.unsubscribe(group_channel)

    async def group_send(self, group, message):
        """
        Send the message to all subscribers of the group.
        """
        group_channel = self._get_group_channel_name(group)
        shard = self._get_shard(group_channel)
        await shard.publish(group_channel, message)

    ################################################################################
    # Flush extension
    ################################################################################

    async def flush(self):
        """
        Flush the layer, making it like new. It can continue to be used as if it
        was just created. This also closes connections, serving as a clean-up
        method; connections will be re-opened if you continue using this layer.
        """
        self.channels = {}
        self.groups = {}
        for shard in self._shards:
            await shard.flush()


def on_close_noop(sender, exc=None):
    """
    If you don't pass an `on_close` function to the `Receiver`, then it
    defaults to one that closes the Receiver whenever the last subscriber
    unsubscribes. That is not what we want; instead, we want the Receiver
    to continue even if no one is subscribed, because soon someone *will*
    subscribe and we want things to continue from there. Passing this
    empty function solves it.
    """
    pass


class RedisSingleShardConnection:
    def __init__(self, host, channel_layer):
        self.host = host.copy() if type(host) is dict else {"address": host}
        self.master_name = self.host.pop("master_name", None)
        self.channel_layer = channel_layer
        self._subscribed_to = set()
        self._lock = None
        self._redis = None
        self._pub_conn = None
        self._sub_conn = None
        self._receiver = None
        self._receive_task = None
        self._keepalive_task = None

    async def publish(self, channel, message):
        conn = await self._get_pub_conn()
        await conn.publish(channel, msgpack.packb(message))

    async def subscribe(self, channel):
        if channel not in self._subscribed_to:
            self._subscribed_to.add(channel)
            conn = await self._get_sub_conn()
            await conn.subscribe(self._receiver.channel(channel))

    async def unsubscribe(self, channel):
        if channel in self._subscribed_to:
            self._subscribed_to.remove(channel)
            conn = await self._get_sub_conn()
            await conn.unsubscribe(channel)

    async def flush(self):
        for task in [self._keepalive_task, self._receive_task]:
            if task is not None:
                task.cancel()
                try:
                    await task
                except asyncio.CancelledError:
                    pass
        self._keepalive_task = None
        self._receive_task = None
        self._receiver = None
        if self._sub_conn is not None:
            self._sub_conn.close()
            await self._sub_conn.wait_closed()
            self._put_redis_conn(self._sub_conn)
            self._sub_conn = None
        if self._pub_conn is not None:
            self._pub_conn.close()
            await self._pub_conn.wait_closed()
            self._put_redis_conn(self._pub_conn)
            self._pub_conn = None
        self._subscribed_to = set()

    async def _get_pub_conn(self):
        """
        Return the connection to this shard that is used for *publishing* messages.

        If the connection is dead, automatically reconnect.
        """
        if self._lock is None:
            self._lock = asyncio.Lock()
        async with self._lock:
            if self._pub_conn is not None and self._pub_conn.closed:
                self._put_redis_conn(self._pub_conn)
                self._pub_conn = None
            while self._pub_conn is None:
                try:
                    self._pub_conn = await self._get_redis_conn()
                except BaseException:
                    self._put_redis_conn(self._pub_conn)
                    logger.warning(
                        f"Failed to connect to Redis publish host: {self.host}; will try again in 1 second..."
                    )
                    await asyncio.sleep(1)
            return self._pub_conn

    async def _get_sub_conn(self):
        """
        Return the connection to this shard that is used for *subscribing* to channels.

        If the connection is dead, automatically reconnect and resubscribe to all our channels!
        """
        if self._keepalive_task is None:
            self._keepalive_task = asyncio.ensure_future(self._do_keepalive())
        if self._lock is None:
            self._lock = asyncio.Lock()
        async with self._lock:
            if self._sub_conn is not None and self._sub_conn.closed:
                self._put_redis_conn(self._sub_conn)
                self._sub_conn = None
                self._notify_consumers(self.channel_layer.on_disconnect)
            if self._sub_conn is None:
                if self._receive_task is not None:
                    self._receive_task.cancel()
                    try:
                        await self._receive_task
                    except asyncio.CancelledError:
                        # This is the normal case, that `asyncio.CancelledError` is throw. All good.
                        pass
                    except BaseException:
                        logger.exception(
                            "Unexpected exception while canceling the receiver task:"
                        )
                        # Don't re-raise here. We don't actually care why `_receive_task` didn't exit cleanly.
                    self._receive_task = None
                while self._sub_conn is None:
                    try:
                        self._sub_conn = await self._get_redis_conn()
                    except BaseException:
                        self._put_redis_conn(self._sub_conn)
                        logger.warning(
                            f"Failed to connect to Redis subscribe host: {self.host}; will try again in 1 second..."
                        )
                        await asyncio.sleep(1)
                self._receiver = aioredis.pubsub.Receiver(on_close=on_close_noop)
                self._receive_task = asyncio.ensure_future(self._do_receiving())
                if len(self._subscribed_to) > 0:
                    # Do our best to recover by resubscribing to the channels that we were previously subscribed to.
                    resubscribe_to = [
                        self._receiver.channel(name) for name in self._subscribed_to
                    ]
                    await self._sub_conn.subscribe(*resubscribe_to)
                    self._notify_consumers(self.channel_layer.on_reconnect)
            return self._sub_conn

    async def _do_receiving(self):
        async for ch, message in self._receiver.iter():
            name = ch.name
            if isinstance(name, bytes):
                # Reversing what happens here:
                #   https://github.com/aio-libs/aioredis-py/blob/8a207609b7f8a33e74c7c8130d97186e78cc0052/aioredis/util.py#L17
                name = name.decode()
            if name in self.channel_layer.channels:
                self.channel_layer.channels[name].put_nowait(message)
            elif name in self.channel_layer.groups:
                for channel_name in self.channel_layer.groups[name]:
                    if channel_name in self.channel_layer.channels:
                        self.channel_layer.channels[channel_name].put_nowait(message)

<<<<<<< HEAD
    def _notify_consumers(self, mtype):
        if mtype is not None:
            for channel in self.channel_layer.channels.values():
                channel.put_nowait(msgpack.packb({"type": mtype}))
=======
    async def _ensure_redis(self):
        if self._redis is None:
            if self.master_name is None:
                self._redis = await aioredis.create_redis_pool(**self.host)
            else:
                # aioredis default timeout is way too low
                self._redis = await aioredis.sentinel.create_sentinel(
                    timeout=2, **self.host
                )

    def _get_aioredis_pool(self):
        if self.master_name is None:
            return self._redis._pool_or_conn
        else:
            return self._redis.master_for(self.master_name)._pool_or_conn

    async def _get_redis_conn(self):
        await self._ensure_redis()
        conn = await self._get_aioredis_pool().acquire()
        return aioredis.Redis(conn)

    def _put_redis_conn(self, conn):
        if conn:
            self._get_aioredis_pool().release(conn._pool_or_conn)
>>>>>>> 4e883c54

    async def _do_keepalive(self):
        """
        This task's simple job is just to call `self._get_sub_conn()` periodically.

        Why? Well, calling `self._get_sub_conn()` has the nice side-effect that if
        that connection has died (because Redis was restarted, or there was a networking
        hiccup, for example), then calling `self._get_sub_conn()` will reconnect and
        restore our old subscriptions. Thus, we want to do this on a predictable schedule.
        This is kinda a sub-optimal way to achieve this, but I can't find a way in aioredis
        to get a notification when the connection dies. I find this (sub-optimal) method
        of checking the connection state works fine for my app; if Redis restarts, we reconnect
        and resubscribe *quickly enough*; I mean, Redis restarting is already bad because it
        will cause messages to get lost, and this periodic check at least minimizes the
        damage *enough*.

        Note you wouldn't need this if you were *sure* that there would be a lot of subscribe/
        unsubscribe events on your site, because such events each call `self._get_sub_conn()`.
        Thus, on a site with heavy traffic this task may not be necessary, but also maybe it is.
        Why? Well, in a heavy traffic site you probably have more than one Django server replicas,
        so it might be the case that one of your replicas is under-utilized and this periodic
        connection check will be beneficial in the same way as it is for a low-traffic site.
        """
        while True:
            await asyncio.sleep(1)
            try:
                await self._get_sub_conn()
            except Exception:
                logger.exception("Unexpected exception in keepalive task:")<|MERGE_RESOLUTION|>--- conflicted
+++ resolved
@@ -332,12 +332,11 @@
                     if channel_name in self.channel_layer.channels:
                         self.channel_layer.channels[channel_name].put_nowait(message)
 
-<<<<<<< HEAD
     def _notify_consumers(self, mtype):
         if mtype is not None:
             for channel in self.channel_layer.channels.values():
                 channel.put_nowait(msgpack.packb({"type": mtype}))
-=======
+
     async def _ensure_redis(self):
         if self._redis is None:
             if self.master_name is None:
@@ -362,7 +361,6 @@
     def _put_redis_conn(self, conn):
         if conn:
             self._get_aioredis_pool().release(conn._pool_or_conn)
->>>>>>> 4e883c54
 
     async def _do_keepalive(self):
         """
