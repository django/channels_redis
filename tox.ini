--- conflicted
+++ resolved
@@ -12,13 +12,7 @@
     pytest -v {posargs}
     mypy --config-file=tox.ini channels_redis
 deps =
-<<<<<<< HEAD
-    mypy>=1.9.0
-    ch30: channels>=3.0,<3.1
-    ch40: channels>=4.0,<4.1
-=======
     ch4: channels>=4.0,<5
->>>>>>> 84986055
     chmain: https://github.com/django/channels/archive/main.tar.gz
     redis5: redis>=5.0,<6
     redis6: redis>=6.0,<7
